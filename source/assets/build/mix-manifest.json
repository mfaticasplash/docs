--- conflicted
+++ resolved
@@ -1,10 +1,5 @@
 {
     "/js/main.js": "/js/main.js?id=0cfc2899f8a0f5af7831",
-<<<<<<< HEAD
-    "/css/main.css": "/css/main.css?id=bcab2a60d7283db74a20",
-    "/js/main.js.map": "/js/main.js.map?id=f1969dce348b680c33bb"
-=======
     "/css/main.css": "/css/main.css?id=efcb8aeb702e3197cf11",
     "/js/main.js.map": "/js/main.js.map?id=9b43279cbb4c109c6b2a"
->>>>>>> e218cd4a
 }